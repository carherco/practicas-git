--- conflicted
+++ resolved
@@ -9,11 +9,7 @@
 ```php
 class Employee
 {
-<<<<<<< HEAD
-    public getNameHolaDavid()
-=======
     public getNameCompleto()
->>>>>>> e9fe325a
     public setName()
     public save()
     public calculatePay()
